--- conflicted
+++ resolved
@@ -20,15 +20,9 @@
 )
 
 type BundleFile struct {
-<<<<<<< HEAD
 	Hash        string `json:"hash"`
 	Content     string `json:"content"`
 	ContentSize int    `json:"-"`
-=======
-	Hash    string `json:"hash"`
-	Content string `json:"content"`
->>>>>>> f30710cb
-}
 
 func BundleFileFrom(content []byte) BundleFile {
 	file := BundleFile{
