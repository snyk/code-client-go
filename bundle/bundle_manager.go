--- conflicted
+++ resolved
@@ -156,11 +156,7 @@
 		}
 		relativePath = util.EncodePath(relativePath)
 
-<<<<<<< HEAD
 		bundleFile, fileErr := deepcode.BundleFileFrom(fileContent, includeFileContents)
-=======
-		bundleFile, fileErr := deepcode.BundleFileFrom(fileContent)
->>>>>>> f69203f9
 		if fileErr != nil {
 			b.logger.Error().Err(err).Str("filePath", absoluteFilePath).Msg("Error creating bundle file")
 		}
