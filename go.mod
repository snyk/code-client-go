--- conflicted
+++ resolved
@@ -1,12 +1,6 @@
 module github.com/snyk/code-client-go
 
-<<<<<<< HEAD
 go 1.23.6
-=======
-go 1.23.0
-
-toolchain go1.23.6
->>>>>>> ec4acf4b
 
 require (
 	github.com/go-git/go-git/v5 v5.14.0
@@ -63,10 +57,6 @@
 	github.com/xanzy/ssh-agent v0.3.3 // indirect
 	golang.org/x/crypto v0.35.0 // indirect
 	golang.org/x/mod v0.17.0 // indirect
-<<<<<<< HEAD
-	golang.org/x/sync v0.11.0 // indirect
-=======
->>>>>>> ec4acf4b
 	golang.org/x/sys v0.30.0 // indirect
 	golang.org/x/text v0.22.0 // indirect
 	golang.org/x/tools v0.21.1-0.20240508182429-e35e4ccd0d2d // indirect
